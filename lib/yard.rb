--- conflicted
+++ resolved
@@ -1,11 +1,7 @@
 module YARD
-<<<<<<< HEAD
-  VERSION = "0.5.8"
-=======
-  VERSION = "0.5.6"
+  VERSION = "0.6.0.rc1"
   
   # The root path for YARD source libraries
->>>>>>> c89819a0
   ROOT = File.expand_path(File.dirname(__FILE__))
   
   # The root path for YARD builtin templates
