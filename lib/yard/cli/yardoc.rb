require 'digest/sha1'
require 'fileutils'

module YARD
  module CLI
    # Default options used in +yard doc+ command.
    class YardocOptions < Templates::TemplateOptions
      # @return [Array<CodeObjects::ExtraFileObject>]
      #   the list of extra files rendered along with objects
      default_attr :files, lambda { [] }

      # @return [String] the default title appended to each generated page
      default_attr :title, "Documentation by YARD #{YARD::VERSION}"

      # @return [Verifier] the default verifier object to filter queries
      default_attr :verifier, lambda { Verifier.new }

      # @return [Serializers::Base] the default serializer for generating output
      #   to disk.
      default_attr :serializer, lambda { Serializers::FileSystemSerializer.new }

      # @return [Symbol] the default output format (:html).
      default_attr :format, :html

      # @return [Boolean] whether the data should be rendered in a single page,
      #   if the template supports it.
      default_attr :onefile, false

      # @return [CodeObjects::ExtraFileObject] the README file object rendered
      #   along with objects
      attr_accessor :readme

      # @return [Array<CodeObjects::Base>] the list of code objects to render
      #   the templates with.
      attr_accessor :objects

      # @return [Numeric] An index value for rendering sequentially related templates
      attr_accessor :index

      # @return [CodeObjects::Base] an extra item to send to a template that is not
      #   the main rendered object
      attr_accessor :item

      # @return [CodeObjects::ExtraFileObject] the file object being rendered.
      #   The +object+ key is not used so that a file may be rendered in the context
      #   of an object's namespace (for generating links).
      attr_accessor :file
    end

    # Yardoc is the default YARD CLI command (+yard doc+ and historic +yardoc+
    # executable) used to generate and output (mainly) HTML documentation given
    # a set of source files.
    #
    # == Usage
    #
    # Main usage for this command is:
    #
    #   $ yardoc [options] [source_files [- extra_files]]
    #
    # See +yardoc --help+ for details on valid options.
    #
    # == Options File (+.yardopts+)
    #
    # If a +.yardopts+ file is found in the source directory being processed,
    # YARD will use the contents of the file as arguments to the command,
    # treating newlines as spaces. You can use shell-style quotations to
    # group space delimited arguments, just like on the command line.
    #
    # A valid +.yardopts+ file might look like:
    #
    #   --no-private
    #   --title "My Title"
    #   --exclude foo --exclude bar
    #   lib/**/*.erb
    #   lib/**/*.rb -
    #   HACKING.rdoc LEGAL COPYRIGHT
    #
    # Note that Yardoc also supports the legacy RDoc style +.document+ file,
    # though this file can only specify source globs to parse, not options.
    #
    # == Queries (+--query+)
    #
    # Yardoc supports queries to select specific code objects for which to
    # generate documentation. For example, you might want to generate
    # documentation only for your public API. If you've documented your public
    # methods with +@api public+, you can use the following query to select
    # all of these objects:
    #
    #   --query '@api.text == "public"'
    #
    # Note that the syntax for queries is mostly Ruby with a few syntactic
    # simplifications for meta-data tags. See the {Verifier} class for an
    # overview of this syntax.
    #
    # == Adding Custom Ad-Hoc Meta-data Tags (+--tag+)
    #
    # YARD allows specification of {file:docs/Tags.md meta-data tags}
    # programmatically via the {YARD::Tags::Library} class, but often this is not
    # practical for users writing documentation. To make adding custom tags
    # easier, Yardoc has a few command-line switches for creating basic tags
    # and displaying them in generated HTML output.
    #
    # To specify a custom tag to be displayed in output, use any of the
    # following:
    #
    # * +--tag+ TAG:TITLE
    # * +--name-tag+ TAG:TITLE
    # * +--type-tag+ TAG:TITLE
    # * +--type-name-tag+ TAG:TITLE
    # * +--title-tag+ TAG:TITLE
    #
    # "TAG:TITLE" is of the form: name:"Display Title", for example:
    #
    #   --tag overload:"Overloaded Method"
    #
    # See +yardoc --help+ for a description of the various options.
    #
    # Tags added in this way are automatically displayed in output. To add
    # a meta-data tag that does not show up in output, use +--hide-tag TAG+.
    # Note that you can also use this option on existing tags to hide
    # builtin tags, for instance.
    #
    # == Processed Data Storage (+.yardoc+ directory)
    #
    # When Yardoc parses a source directory, it creates a +.yardoc+ directory
    # (by default, override with +-b+) at the root of the project. This directory
    # contains marshal dumps for all raw object data in the source, so that
    # you can access it later for various commands (+stats+, +graph+, etc.).
    # This directory is also used as a cache for any future calls to +yardoc+
    # so as to process only the files which have changed since the last call.
    #
    # When Yardoc uses the cache in subsequent calls to +yardoc+, methods
    # or classes that have been deleted from source since the last parsing
    # will not be erased from the cache (YARD never deletes objects). In such
    # a case, you should wipe the cache and do a clean parsing of the source tree.
    # You can do this by deleting the +.yardoc+ directory manually, or running
    # Yardoc without +--use-cache+ (+-c+).
    #
    # @since 0.2.1
    # @see Verifier
    class Yardoc < Command
      # The configuration filename to load extra options from
      DEFAULT_YARDOPTS_FILE = ".yardopts"

      # @return [Hash] the hash of options passed to the template.
      # @see Templates::Engine#render
      attr_reader :options

      # @return [Array<String>] list of Ruby source files to process
      attr_accessor :files

      # @return [Array<String>] list of excluded paths (regexp matches)
      # @since 0.5.3
      attr_accessor :excluded

      # @return [Boolean] whether to use the existing yardoc db if the
      #   .yardoc already exists. Also makes use of file checksums to
      #   parse only changed files.
      attr_accessor :use_cache

      # @return [Boolean] whether to parse options from .yardopts
      attr_accessor :use_yardopts_file

      # @return [Boolean] whether to parse options from .document
      attr_accessor :use_document_file

      # @return [Boolean] whether objects should be serialized to .yardoc db
      attr_accessor :save_yardoc

      # @return [Boolean] whether to generate output
      attr_accessor :generate

      # @return [Boolean] whether to print a list of objects
      # @since 0.5.5
      attr_accessor :list

      # The options file name (defaults to {DEFAULT_YARDOPTS_FILE})
      # @return [String] the filename to load extra options from
      attr_accessor :options_file

      # Keep track of which visibilities are to be shown
      # @return [Array<Symbol>] a list of visibilities
      # @since 0.5.6
      attr_accessor :visibilities

      # @return [Array<Symbol>] a list of tags to hide from templates
      # @since 0.6.0
      attr_accessor :hidden_tags

      # @return [Boolean] whether to print statistics after parsing
      # @since 0.6.0
      attr_accessor :statistics

      # @return [Array<String>] a list of assets to copy after generation
      # @since 0.6.0
      attr_accessor :assets

      # @return [Boolean] whether markup option was specified
      # @since 0.7.0
      attr_accessor :has_markup

      # Creates a new instance of the commandline utility
      def initialize
        super
<<<<<<< HEAD
        @options = YardocOptions.new
        @options.reset_defaults
=======
        @options = SymbolHash.new(false)
        @options.update(
          :format => :html,
          :template => :default,
          :markup => :rdoc, # default is :rdoc but falls back on :none
          :serializer => YARD::Serializers::FileSystemSerializer.new,
          :default_return => "Object",
          :hide_void_return => false,
          :no_highlight => false,
          :embed_mixins => false,
          :files => [],
          :title => "Documentation by YARD #{YARD::VERSION}",
          :verifier => Verifier.new
        )
>>>>>>> 22c89032
        @visibilities = [:public]
        @assets = {}
        @excluded = []
        @files = []
        @hidden_tags = []
        @use_cache = false
        @use_yardopts_file = true
        @use_document_file = true
        @generate = true
        @options_file = DEFAULT_YARDOPTS_FILE
        @statistics = true
        @list = false
        @save_yardoc = true
        @has_markup = false

        if defined?(::Encoding) && ::Encoding.respond_to?(:default_external=)
          ::Encoding.default_external, ::Encoding.default_internal = 'utf-8', 'utf-8'
        end
      end

      def description
        "Generates documentation"
      end

      # Runs the commandline utility, parsing arguments and generating
      # output if set.
      #
      # @param [Array<String>] args the list of arguments. If the list only
      #   contains a single nil value, skip calling of {#parse_arguments}
      # @return [void]
      def run(*args)
        if args.size == 0 || !args.first.nil?
          # fail early if arguments are not valid
          return unless parse_arguments(*args)
        end

        checksums = nil
        if use_cache
          Registry.load
          checksums = Registry.checksums.dup
        end
        YARD.parse(files, excluded)
        Registry.save(use_cache) if save_yardoc

        if generate
          run_generate(checksums)
          copy_assets
        elsif list
          print_list
        end

        if !list && statistics && log.level < Logger::ERROR
          Registry.load_all
          log.enter_level(Logger::ERROR) do
            Stats.new(false).run(*args)
          end
        end

        true
      end

      # Parses commandline arguments
      # @param [Array<String>] args the list of arguments
      # @return [Boolean] whether or not arguments are valid
      # @since 0.5.6
      def parse_arguments(*args)
        parse_yardopts_options(*args)

        # Parse files and then command line arguments
        optparse(*support_rdoc_document_file!) if use_document_file
        optparse(*yardopts) if use_yardopts_file
        optparse(*args)

        # Last minute modifications
        self.files = ['{lib,app}/**/*.rb', 'ext/**/*.c'] if self.files.empty?
        self.files.delete_if {|x| x =~ /\A\s*\Z/ } # remove empty ones
        readme = Dir.glob('README*').first
        readme ||= Dir.glob(files.first).first if options.onefile
        options.readme ||= CodeObjects::ExtraFileObject.new(readme) if readme
        options.files.unshift(options.readme).uniq! if options.readme

        Tags::Library.visible_tags -= hidden_tags
        add_visibility_verifier

        # US-ASCII is invalid encoding for onefile
        if defined?(::Encoding) && options.onefile
          if ::Encoding.default_internal == ::Encoding::US_ASCII
            log.warn "--one-file is not compatible with US-ASCII encoding, using ASCII-8BIT"
            ::Encoding.default_external, ::Encoding.default_internal = ['ascii-8bit'] * 2
          end
        end

        if generate && !verify_markup_options
          false
        else
          true
        end
      end

      # The list of all objects to process. Override this method to change
      # which objects YARD should generate documentation for.
      #
      # @deprecated To hide methods use the +@private+ tag instead.
      # @return [Array<CodeObjects::Base>] a list of code objects to process
      def all_objects
        Registry.all(:root, :module, :class)
      end

      # Parses the .yardopts file for default yard options
      # @return [Array<String>] an array of options parsed from .yardopts
      def yardopts
        return [] unless use_yardopts_file
        File.read_binary(options_file).shell_split
      rescue Errno::ENOENT
        []
      end

      private

      # Generates output for objects
      # @param [Hash, nil] checksums if supplied, a list of checkums for files.
      # @return [void]
      # @since 0.5.1
      def run_generate(checksums)
        if checksums
          changed_files = []
          Registry.checksums.each do |file, hash|
            changed_files << file if checksums[file] != hash
          end
        end
        Registry.load_all if use_cache
        objects = run_verifier(all_objects).reject do |object|
          serialized = !options.serializer || options.serializer.exists?(object)
          if checksums && serialized && !object.files.any? {|f, line| changed_files.include?(f) }
            true
          else
            log.info "Re-generating object #{object.path}..."
            false
          end
        end
        Templates::Engine.generate(objects, options)
      end

      # Verifies that the markup options are valid before parsing any code.
      # Failing early is better than failing late.
      #
      # @return (see YARD::Templates::Helpers::MarkupHelper#load_markup_provider)
      def verify_markup_options
        result, lvl = false, has_markup ? log.level : Logger::FATAL
        obj = Struct.new(:options).new(options)
        obj.extend(Templates::Helpers::MarkupHelper)
        options.files.each do |file|
          markup = file.attributes[:markup] || obj.markup_for_file('', file.filename)
          result = obj.load_markup_provider(markup)
          return false if !result && markup != :rdoc
        end
        options.markup = :rdoc unless has_markup
        log.enter_level(lvl) { result = obj.load_markup_provider }
        if !result && !has_markup
          log.warn "Could not load default RDoc formatter, " +
            "ignoring any markup (install RDoc to get default formatting)."
          options.markup = :none
          true
        else
          result
        end
      end

      # Copies any assets to the output directory
      # @return [void]
      # @since 0.6.0
      def copy_assets
        return unless options.serializer
        outpath = options.serializer.basepath
        assets.each do |from, to|
          to = File.join(outpath, to)
          log.debug "Copying asset '#{from}' to '#{to}'"
          from += '/.' if File.directory?(from)
          FileUtils.cp_r(from, to)
        end
      end

      # Prints a list of all objects
      # @return [void]
      # @since 0.5.5
      def print_list
        Registry.load_all
        run_verifier(Registry.all).
          sort_by {|item| [item.file || '', item.line || 0] }.each do |item|
          puts "#{item.file}:#{item.line}: #{item.path}"
        end
      end

      # Parses out the yardopts/document options
      def parse_yardopts_options(*args)
        opts = OptionParser.new
        opts.base.long.clear # HACK: why are --help and --version defined?
        yardopts_options(opts)
        begin
          opts.parse(args)
        rescue OptionParser::ParseError => err
          idx = args.index(err.args.first)
          args = args[(idx+1)..-1]
          args.shift while args.first && args.first[0,1] != '-'
          retry
        end
      end

      # Reads a .document file in the directory to get source file globs
      # @return [Array<String>] an array of files parsed from .document
      def support_rdoc_document_file!
        return [] unless use_document_file
        File.read(".document").gsub(/^[ \t]*#.+/m, '').split(/\s+/)
      rescue Errno::ENOENT
        []
      end

      # Adds a set of extra documentation files to be processed
      # @param [Array<String>] files the set of documentation files
      def add_extra_files(*files)
        files.map! {|f| f.include?("*") ? Dir.glob(f) : f }.flatten!
        files.each do |file|
          if File.file?(file)
            options.files << CodeObjects::ExtraFileObject.new(file)
          else
            log.warn "Could not find extra file: #{file}"
          end
        end
      end

      # Parses the file arguments into Ruby files and extra files, which are
      # separated by a '-' element.
      #
      # @example Parses a set of Ruby source files
      #   parse_files %w(file1 file2 file3)
      # @example Parses a set of Ruby files with a separator and extra files
      #   parse_files %w(file1 file2 - extrafile1 extrafile2)
      # @param [Array<String>] files the list of files to parse
      # @return [void]
      def parse_files(*files)
        seen_extra_files_marker = false

        files.each do |file|
          if file == "-"
            seen_extra_files_marker = true
            next
          end

          if seen_extra_files_marker
            add_extra_files(file)
          else
            self.files << file
          end
        end
      end

      # Adds verifier rule for visibilities
      # @return [void]
      # @since 0.5.6
      def add_visibility_verifier
        vis_expr = "object.type != :method || #{visibilities.uniq.inspect}.include?(object.visibility)"
        options.verifier.add_expressions(vis_expr)
      end

      # (see Templates::Helpers::BaseHelper#run_verifier)
      def run_verifier(list)
        options.verifier ? options.verifier.run(list) : list
      end

      # @since 0.6.0
      def add_tag(tag_data, factory_method = nil)
        tag, title = *tag_data.split(':')
        title ||= tag.capitalize
        Tags::Library.define_tag(title, tag.to_sym, factory_method)
        Tags::Library.visible_tags |= [tag.to_sym]
      end

      # Parses commandline options.
      # @param [Array<String>] args each tokenized argument
      def optparse(*args)
        opts = OptionParser.new
        opts.banner = "Usage: yard doc [options] [source_files [- extra_files]]"

        opts.separator "(if a list of source files is omitted, "
        opts.separator "  {lib,app}/**/*.rb ext/**/*.c is used.)"
        opts.separator ""
        opts.separator "Example: yardoc -o documentation/ - FAQ LICENSE"
        opts.separator "  The above example outputs documentation for files in"
        opts.separator "  lib/**/*.rb to documentation/ including the extra files"
        opts.separator "  FAQ and LICENSE."
        opts.separator ""
        opts.separator "A base set of options can be specified by adding a .yardopts"
        opts.separator "file to your base path containing all extra options separated"
        opts.separator "by whitespace."

        general_options(opts)
        output_options(opts)
        tag_options(opts)
        common_options(opts)
        parse_options(opts, args)
        parse_files(*args) unless args.empty?
      end

      # Adds general options
      def general_options(opts)
        opts.separator ""
        opts.separator "General Options:"

        opts.on('-b', '--db FILE', 'Use a specified .yardoc db to load from or save to',
                      '  (defaults to .yardoc)') do |yfile|
          YARD::Registry.yardoc_file = yfile
        end

        opts.on('--[no-]single-db', 'Whether code objects should be stored to single',
                                    '  database file (advanced)') do |use_single_db|
          Registry.single_object_db = use_single_db
        end

        opts.on('-n', '--no-output', 'Only generate .yardoc database, no documentation.') do
          self.generate = false
        end

        opts.on('-c', '--use-cache [FILE]',
                "Use the cached .yardoc db to generate documentation.",
                "  (defaults to no cache)") do |file|
          YARD::Registry.yardoc_file = file if file
          self.use_cache = true
        end

        opts.on('--no-cache', "Clear .yardoc db before parsing source.") do
          self.use_cache = false
        end

        yardopts_options(opts)

        opts.on('--no-save', 'Do not save the parsed data to the yardoc db') do
          self.save_yardoc = false
        end

        opts.on('--exclude REGEXP', 'Ignores a file if it matches path match (regexp)') do |path|
          self.excluded << path
        end
      end

      # Adds --[no-]yardopts / --[no-]document
      def yardopts_options(opts)
        opts.on('--[no-]yardopts [FILE]',
                "If arguments should be read from FILE",
                "  (defaults to yes, FILE defaults to .yardopts)") do |use_yardopts|
          if use_yardopts.is_a?(String)
            self.options_file = use_yardopts
            self.use_yardopts_file = true
          else
            self.use_yardopts_file = (use_yardopts != false)
          end
        end

        opts.on('--[no-]document', "If arguments should be read from .document file. ",
                                   "  (defaults to yes)") do |use_document|
          self.use_document_file = use_document
        end
      end

      # Adds output options
      def output_options(opts)
        opts.separator ""
        opts.separator "Output options:"

        opts.on('--one-file', 'Generates output as a single file') do
          options.onefile = true
        end

        opts.on('--list', 'List objects to standard out (implies -n)') do |format|
          self.generate = false
          self.list = true
        end

        opts.on('--no-public', "Don't show public methods. (default shows public)") do
          visibilities.delete(:public)
        end

        opts.on('--protected', "Show protected methods. (default hides protected)") do
          visibilities.push(:protected)
        end

        opts.on('--private', "Show private methods. (default hides private)") do
          visibilities.push(:private)
        end

        opts.on('--no-private', "Hide objects with @private tag") do
          options.verifier.add_expressions '!object.tag(:private) &&
            (object.namespace.is_a?(CodeObjects::Proxy) || !object.namespace.tag(:private))'
        end
        
        opts.on('--embed-mixins', "Embeds mixin methods into class documentation") do
          options[:embed_mixins] = true
        end

        opts.on('--no-highlight', "Don't highlight code blocks in output.") do
          options.highlight = false
        end

        opts.on('--default-return TYPE', "Shown if method has no return type. ",
                                         "  (defaults to 'Object')") do |type|
          options.default_return = type
        end

        opts.on('--hide-void-return', "Hides return types specified as 'void'. ",
                                      "  (default is shown)") do
          options.hide_void_return = true
        end

        opts.on('--query QUERY', "Only show objects that match a specific query") do |query|
          next if YARD::Config.options[:safe_mode]
          options.verifier.add_expressions(query.taint)
        end

        opts.on('--title TITLE', 'Add a specific title to HTML documents') do |title|
          options.title = title
        end

        opts.on('-r', '--readme FILE', '--main FILE', 'The readme file used as the title page',
                                                      '  of documentation.') do |readme|
          if File.file?(readme)
            options.readme = CodeObjects::ExtraFileObject.new(readme)
          else
            log.warn "Could not find readme file: #{readme}"
          end
        end

        opts.on('--files FILE1,FILE2,...', 'Any extra comma separated static files to be ',
                                           '  included (eg. FAQ)') do |files|
          add_extra_files(*files.split(","))
        end

        opts.on('--asset FROM[:TO]', 'A file or directory to copy over to output ',
                                     '  directory after generating') do |asset|
          re = /^(?:\.\.\/|\/)/
          from, to = *asset.split(':').map {|f| File.cleanpath(f) }
          to ||= from
          if from =~ re || to =~ re
            log.warn "Invalid file '#{asset}'"
          else
            assets[from] = to
          end
        end

        opts.on('-o', '--output-dir PATH',
                'The output directory. (defaults to ./doc)') do |dir|
          options.serializer.basepath = dir
        end

        opts.on('-m', '--markup MARKUP',
                'Markup style used in documentation, like textile, ',
                '  markdown or rdoc. (defaults to rdoc)') do |markup|
          self.has_markup = true
          options.markup = markup.to_sym
        end

        opts.on('-M', '--markup-provider MARKUP_PROVIDER',
                'Overrides the library used to process markup ',
                '  formatting (specify the gem name)') do |markup_provider|
          options.markup_provider = markup_provider.to_sym
        end

        opts.on('--charset ENC', 'Character set to use when parsing files ',
                                 '  (default is system locale)') do |encoding|
          begin
            if defined?(Encoding) && Encoding.respond_to?(:default_external=)
              Encoding.default_external, Encoding.default_internal = encoding, encoding
            end
          rescue ArgumentError => e
            raise OptionParser::InvalidOption, e
          end
        end

        opts.on('-t', '--template TEMPLATE',
                'The template to use. (defaults to "default")') do |template|
          options.template = template.to_sym
        end

        opts.on('-p', '--template-path PATH',
                'The template path to look for templates in.',
                '  (used with -t).') do |path|
          next if YARD::Config.options[:safe_mode]
          YARD::Templates::Engine.register_template_path(path)
        end

        opts.on('-f', '--format FORMAT',
                'The output format for the template.',
                '  (defaults to html)') do |format|
          options.format = format.to_sym
        end

        opts.on('--no-stats', 'Don\'t print statistics') do
          self.statistics = false
        end
      end

      # Adds tag options
      # @since 0.6.0
      def tag_options(opts)
        opts.separator ""
        opts.separator "Tag options: (TAG:TITLE looks like: 'overload:Overloaded Method')"

        opts.on('--tag TAG:TITLE', 'Registers a new free-form metadata @tag') do |tag|
          add_tag(tag)
        end

        opts.on('--type-tag TAG:TITLE', 'Tag with an optional types field') do |tag|
          add_tag(tag, :with_types)
        end

        opts.on('--type-name-tag TAG:TITLE', 'Tag with optional types and a name field') do |tag|
          add_tag(tag, :with_types_and_name)
        end

        opts.on('--name-tag TAG:TITLE', 'Tag with a name field') do |tag|
          add_tag(tag, :with_name)
        end

        opts.on('--title-tag TAG:TITLE', 'Tag with first line as title field') do |tag|
          add_tag(tag, :with_title_and_text)
        end

        opts.on('--hide-tag TAG', 'Hides a previously defined tag from templates') do |tag|
          self.hidden_tags |= [tag.to_sym]
        end

        opts.on('--transitive-tag TAG', 'Adds a transitive tag') do |tag|
          Tags::Library.transitive_tags += [tag.to_sym]
        end
      end
    end
  end
end<|MERGE_RESOLUTION|>--- conflicted
+++ resolved
@@ -26,6 +26,27 @@
       #   if the template supports it.
       default_attr :onefile, false
 
+      # @example A list of mixin path names (including wildcards)
+      #   opts.embed_mixins #=> ['ClassMethods', '*Helper', 'YARD::*']
+      # @return [Array<String>] an array of module name wildcards to embed into
+      #   class documentation as if their methods were defined directly in the class.
+      #   Useful for modules like ClassMethods. If the name contains '::', the module
+      #   is matched against the full mixin path, otherwise only the module name is used.
+      default_attr :embed_mixins, lambda { [] }
+
+      # @param [CodeObjects::Base] mixin accepts any code object, but returns
+      #   nil unless the object is a module.
+      # @return [Boolean] whether a mixin matches the embed_mixins list
+      # @return [nil] if the mixin is not a module object
+      def embed_mixins_match?(mixin)
+        return nil unless mixin.is_a?(CodeObjects::ModuleObject)
+        embed_mixins.any? do |embed_mixin|
+          re = Regexp.new(Regexp.quote(embed_mixin).gsub('\*', '.*'))
+          matchstr = embed_mixin.include?("::") ? mixin.path : mixin.name
+          re.match(matchstr.to_s)
+        end
+      end
+
       # @return [CodeObjects::ExtraFileObject] the README file object rendered
       #   along with objects
       attr_accessor :readme
@@ -202,25 +223,8 @@
       # Creates a new instance of the commandline utility
       def initialize
         super
-<<<<<<< HEAD
         @options = YardocOptions.new
         @options.reset_defaults
-=======
-        @options = SymbolHash.new(false)
-        @options.update(
-          :format => :html,
-          :template => :default,
-          :markup => :rdoc, # default is :rdoc but falls back on :none
-          :serializer => YARD::Serializers::FileSystemSerializer.new,
-          :default_return => "Object",
-          :hide_void_return => false,
-          :no_highlight => false,
-          :embed_mixins => false,
-          :files => [],
-          :title => "Documentation by YARD #{YARD::VERSION}",
-          :verifier => Verifier.new
-        )
->>>>>>> 22c89032
         @visibilities = [:public]
         @assets = {}
         @excluded = []
@@ -616,7 +620,12 @@
         end
         
         opts.on('--embed-mixins', "Embeds mixin methods into class documentation") do
-          options[:embed_mixins] = true
+          options.embed_mixins << '*'
+        end
+
+        opts.on('--embed-mixin [MODULE]', "Embeds mixin methods from a particular",
+                                          " module into class documentation") do |mod|
+          options.embed_mixins << mod
         end
 
         opts.on('--no-highlight', "Don't highlight code blocks in output.") do
