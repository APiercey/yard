# Handles 'private', 'protected', and 'public' calls.
class YARD::Handlers::Ruby::VisibilityHandler < YARD::Handlers::Ruby::Base
  include YARD::Handlers::Ruby::DecoratorHandlerMethods

  handles method_call(:private)
  handles method_call(:protected)
  handles method_call(:public)
  namespace_only

  process do
    return if (ident = statement.jump(:ident)) == statement
    case statement.type
    when :var_ref, :vcall
      self.visibility = ident.first.to_sym
    when :fcall, :command
<<<<<<< HEAD
      statement[1].traverse do |node|
        case node.type
        when :symbol; source = node.first.source
        when :string_content; source = node.source
        else next
        end

        begin
          prefix = scope == :instance ? YARD::CodeObjects::ISEP : YARD::CodeObjects::CSEP
          obj = P(namespace, prefix + source, :method)
          ensure_loaded!(obj)
          MethodObject.new(namespace, source, scope) {|o| o.visibility = ident.first }
        rescue YARD::Handlers::NamespaceMissingError
          log.debug "Visibility handler failed to change visibility of non-existent " +
                    "method '#{obj}' (#{statement.file}:#{statement.line})"
        end
=======
      process_decorator do |method|
        method.visibility = ident.first if method.respond_to? :visibility=
>>>>>>> 0d180684
      end
    end
  end
end<|MERGE_RESOLUTION|>--- conflicted
+++ resolved
@@ -13,27 +13,8 @@
     when :var_ref, :vcall
       self.visibility = ident.first.to_sym
     when :fcall, :command
-<<<<<<< HEAD
-      statement[1].traverse do |node|
-        case node.type
-        when :symbol; source = node.first.source
-        when :string_content; source = node.source
-        else next
-        end
-
-        begin
-          prefix = scope == :instance ? YARD::CodeObjects::ISEP : YARD::CodeObjects::CSEP
-          obj = P(namespace, prefix + source, :method)
-          ensure_loaded!(obj)
-          MethodObject.new(namespace, source, scope) {|o| o.visibility = ident.first }
-        rescue YARD::Handlers::NamespaceMissingError
-          log.debug "Visibility handler failed to change visibility of non-existent " +
-                    "method '#{obj}' (#{statement.file}:#{statement.line})"
-        end
-=======
       process_decorator do |method|
         method.visibility = ident.first if method.respond_to? :visibility=
->>>>>>> 0d180684
       end
     end
   end
