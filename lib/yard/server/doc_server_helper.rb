--- conflicted
+++ resolved
@@ -10,14 +10,10 @@
       def url_for(obj, anchor = nil, relative = false)
         return '' if obj.nil?
         return url_for_index if obj == '_index.html'
-<<<<<<< HEAD
-        return "/#{base_path(router.static_prefix)}/#{obj}" if String === obj
-=======
-        return site_abs_path("#{obj}") if String === obj
->>>>>>> 55ae9393
+        return abs_url(base_path(router.static_prefix), obj) if String === obj
         url = super(obj, anchor, false)
         return unless url
-        site_abs_path(base_path(router.docs_prefix), url)
+        abs_url(base_path(router.docs_prefix), url)
       end
 
       # Modifies {Templates::Helpers::HtmlHelper#url_for_file} to return a URL instead
@@ -28,10 +24,9 @@
         if filename.is_a?(CodeObjects::ExtraFileObject)
           filename = filename.filename
         end
-        site_abs_path(
-          base_path(router.docs_prefix),
-          "file",
-          filename.sub(%r{^#{@library.source_path.to_s}/}, '') + (anchor ? "##{anchor}" : ""))
+        fname = filename.sub(%r{^#{@library.source_path.to_s}/}, '')
+        fname += "##{anchor}" if anchor && !anchor.empty?
+        abs_url(base_path(router.docs_prefix), 'file', fname)
       end
 
       # Modifies {Templates::Helpers::HtmlHelper#url_for_list} to return a URL
@@ -39,7 +34,7 @@
       # @param (see Templates::Helpers::HtmlHelper#url_for_list)
       # @return (see Templates::Helpers::HtmlHelper#url_for_list)
       def url_for_list(type)
-        site_abs_path(base_path(router.list_prefix), type.to_s)
+        abs_url(base_path(router.list_prefix), type.to_s)
       end
 
       # Returns the frames URL for the page
@@ -57,12 +52,12 @@
       # Returns the URL for the alphabetic index page
       # @return (see Templates::Helpers::HtmlHelper#url_for_index)
       def url_for_index
-        site_abs_path(base_path(router.docs_prefix), 'index')
+        abs_url(base_path(router.docs_prefix), 'index')
       end
 
-      # Prepends `request.script_name` in order to determine the absolute path.
-      # @return [String] the absolute path for the given path components.
-      def site_abs_path(*path_components)
+      # @param path_components [Array<String>] components of a URL
+      # @return [String] the absolute path from any mounted base URI.
+      def abs_url(*path_components)
         File.join(router.request.script_name, *path_components)
       end
 
