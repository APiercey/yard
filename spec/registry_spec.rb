--- conflicted
+++ resolved
@@ -8,19 +8,12 @@
 
   describe ".yardoc_file_for_gem" do
     before do
-<<<<<<< HEAD
       @gem = double('gem')
       allow(@gem).to receive(:name).and_return('foo')
       allow(@gem).to receive(:full_name).and_return('foo-1.0')
       allow(@gem).to receive(:full_gem_path).and_return('/path/to/foo')
-=======
-      @gem = mock('gem')
-      @gem.stub!(:name).and_return('foo')
-      @gem.stub!(:full_name).and_return('foo-1.0')
-      @gem.stub!(:full_gem_path).and_return('/path/to/foo')
-      @gem.stub!(:doc_dir).and_return('/path/to/foo/doc')
-      @gem.stub!(:doc_dir).with('.yardoc').and_return('/path/to/foo/doc/.yardoc')
->>>>>>> f8498246
+      allow(@gem).to receive(:doc_dir).and_return('/path/to/foo/doc')
+      allow(@gem).to receive(:doc_dir).with('.yardoc').and_return('/path/to/foo/doc/.yardoc')
     end
 
     it "returns nil if gem isn't found" do
@@ -33,40 +26,25 @@
       expect(Registry.yardoc_file_for_gem('foo', '= 2')).to eq nil
     end
 
-<<<<<<< HEAD
     it "returns existing .yardoc path for gem when for_writing=false" do
-      expect(File).to receive(:exist?).and_return(false)
+      expect(File).to receive(:exist?).twice.and_return(false)
       expect(File).to receive(:exist?).with('/path/to/foo/.yardoc').and_return(true)
       expect(Gem.source_index).to receive(:find_name).with('foo', '>= 0').and_return([@gem])
       expect(Registry.yardoc_file_for_gem('foo')).to eq '/path/to/foo/.yardoc'
     end
 
+    it "returns new existing .yardoc path for gem when for_writing=false" do
+      expect(File).to receive(:exist?).once.and_return(false)
+      expect(File).to receive(:exist?).with('/path/to/foo/doc/.yardoc').and_return(true)
+      expect(Gem.source_index).to receive(:find_name).with('foo', '>= 0').and_return([@gem])
+      expect(Registry.yardoc_file_for_gem('foo')).to eq '/path/to/foo/doc/.yardoc'
+    end
+
     it "returns nil if no .yardoc path exists in gem when for_writing=false" do
-      expect(File).to receive(:exist?).and_return(false)
+      expect(File).to receive(:exist?).twice.and_return(false)
       expect(File).to receive(:exist?).with('/path/to/foo/.yardoc').and_return(false)
       expect(Gem.source_index).to receive(:find_name).with('foo', '>= 0').and_return([@gem])
       expect(Registry.yardoc_file_for_gem('foo')).to eq nil
-=======
-    it "should return existing .yardoc path for gem when for_writing=false" do
-      File.should_receive(:exist?).twice.and_return(false)
-      File.should_receive(:exist?).with('/path/to/foo/.yardoc').and_return(true)
-      Gem.source_index.should_receive(:find_name).with('foo', '>= 0').and_return([@gem])
-      Registry.yardoc_file_for_gem('foo').should == '/path/to/foo/.yardoc'
-    end
-
-    it "should return new existing .yardoc path for gem when for_writing=false" do
-      File.should_receive(:exist?).once.and_return(false)
-      File.should_receive(:exist?).with('/path/to/foo/doc/.yardoc').and_return(true)
-      Gem.source_index.should_receive(:find_name).with('foo', '>= 0').and_return([@gem])
-      Registry.yardoc_file_for_gem('foo').should == '/path/to/foo/doc/.yardoc'
-    end
-
-    it "should return nil if no .yardoc path exists in gem when for_writing=false" do
-      File.should_receive(:exist?).twice.and_return(false)
-      File.should_receive(:exist?).with('/path/to/foo/.yardoc').and_return(false)
-      Gem.source_index.should_receive(:find_name).with('foo', '>= 0').and_return([@gem])
-      Registry.yardoc_file_for_gem('foo').should == nil
->>>>>>> f8498246
     end
 
     it "searches local gem path first if for_writing=false" do
@@ -75,37 +53,24 @@
       expect(Registry.yardoc_file_for_gem('foo')).to match %r{/.yard/gem_index/foo-1.0.yardoc$}
     end
 
-<<<<<<< HEAD
     it "returns global .yardoc path for gem if for_writing=true and dir is writable" do
+      expect(File).to receive(:writable?).with(@gem.doc_dir).and_return(false)
       expect(File).to receive(:writable?).with(@gem.full_gem_path).and_return(true)
       expect(Gem.source_index).to receive(:find_name).with('foo', '>= 0').and_return([@gem])
       expect(Registry.yardoc_file_for_gem('foo', '>= 0', true)).to eq '/path/to/foo/.yardoc'
     end
 
+    it "returns new global .yardoc path for gem if for_writing=true and dir is writable" do
+      expect(File).to receive(:writable?).with(@gem.doc_dir).and_return(true)
+      expect(Gem.source_index).to receive(:find_name).with('foo', '>= 0').and_return([@gem])
+      expect(Registry.yardoc_file_for_gem('foo', '>= 0', true)).to eq '/path/to/foo/doc/.yardoc'
+    end
+
     it "returns local .yardoc path for gem if for_writing=true and dir is not writable" do
+      expect(File).to receive(:writable?).with(@gem.doc_dir).and_return(false)
       expect(File).to receive(:writable?).with(@gem.full_gem_path).and_return(false)
       expect(Gem.source_index).to receive(:find_name).with('foo', '>= 0').and_return([@gem])
       expect(Registry.yardoc_file_for_gem('foo', '>= 0', true)).to match %r{/.yard/gem_index/foo-1.0.yardoc$}
-=======
-    it "should return global .yardoc path for gem if for_writing=true and dir is writable" do
-      File.should_receive(:writable?).with(@gem.doc_dir).and_return(false)
-      File.should_receive(:writable?).with(@gem.full_gem_path).and_return(true)
-      Gem.source_index.should_receive(:find_name).with('foo', '>= 0').and_return([@gem])
-      Registry.yardoc_file_for_gem('foo', '>= 0', true).should == '/path/to/foo/.yardoc'
-    end
-
-    it "should return new global .yardoc path for gem if for_writing=true and dir is writable" do
-      File.should_receive(:writable?).with(@gem.doc_dir).and_return(true)
-      Gem.source_index.should_receive(:find_name).with('foo', '>= 0').and_return([@gem])
-      Registry.yardoc_file_for_gem('foo', '>= 0', true).should == '/path/to/foo/doc/.yardoc'
-    end
-
-    it "should return local .yardoc path for gem if for_writing=true and dir is not writable" do
-      File.should_receive(:writable?).with(@gem.doc_dir).and_return(false)
-      File.should_receive(:writable?).with(@gem.full_gem_path).and_return(false)
-      Gem.source_index.should_receive(:find_name).with('foo', '>= 0').and_return([@gem])
-      Registry.yardoc_file_for_gem('foo', '>= 0', true).should =~ %r{/.yard/gem_index/foo-1.0.yardoc$}
->>>>>>> f8498246
     end
 
     it "returns gem path if gem starts with yard-doc- and for_writing=false" do
